package com.example.campergas.utils

import android.app.Activity
import android.content.Context
import android.content.res.Configuration
import com.example.campergas.domain.model.Language
import java.util.Locale

object LocaleUtils {
    
    fun setLocale(context: Context, language: Language): Context {
        val locale = when (language) {
            Language.SPANISH -> Locale.forLanguageTag("es")
            Language.ENGLISH -> Locale.forLanguageTag("en")
            Language.CATALAN -> Locale.forLanguageTag("ca")
            Language.SYSTEM -> Locale.getDefault()
        }
        
        // Set the default locale globally
        Locale.setDefault(locale)
        
        val config = Configuration(context.resources.configuration)
        config.setLocale(locale)
        
        return context.createConfigurationContext(config)
    }
<<<<<<< HEAD
    
    /**
     * Apply locale directly to an activity
     */
    fun applyLocaleToActivity(activity: Activity, language: Language) {
        val locale = when (language) {
            Language.SPANISH -> Locale.forLanguageTag("es")
            Language.ENGLISH -> Locale.forLanguageTag("en") 
            Language.CATALAN -> Locale.forLanguageTag("ca")
            Language.SYSTEM -> Locale.getDefault()
        }
        
        // Set the default locale globally
        Locale.setDefault(locale)
        
        val config = Configuration(activity.resources.configuration)
        config.setLocale(locale)
        activity.resources.updateConfiguration(config, activity.resources.displayMetrics)
    }
    
    fun getCurrentLanguageFromLocale(): Language {
        val currentLocale = Locale.getDefault()
        return when (currentLocale.language) {
            "es" -> Language.SPANISH
            "en" -> Language.ENGLISH
            "ca" -> Language.CATALAN
            else -> Language.SYSTEM
        }
    }
=======
>>>>>>> 73c46393
}<|MERGE_RESOLUTION|>--- conflicted
+++ resolved
@@ -24,36 +24,4 @@
         
         return context.createConfigurationContext(config)
     }
-<<<<<<< HEAD
-    
-    /**
-     * Apply locale directly to an activity
-     */
-    fun applyLocaleToActivity(activity: Activity, language: Language) {
-        val locale = when (language) {
-            Language.SPANISH -> Locale.forLanguageTag("es")
-            Language.ENGLISH -> Locale.forLanguageTag("en") 
-            Language.CATALAN -> Locale.forLanguageTag("ca")
-            Language.SYSTEM -> Locale.getDefault()
-        }
-        
-        // Set the default locale globally
-        Locale.setDefault(locale)
-        
-        val config = Configuration(activity.resources.configuration)
-        config.setLocale(locale)
-        activity.resources.updateConfiguration(config, activity.resources.displayMetrics)
-    }
-    
-    fun getCurrentLanguageFromLocale(): Language {
-        val currentLocale = Locale.getDefault()
-        return when (currentLocale.language) {
-            "es" -> Language.SPANISH
-            "en" -> Language.ENGLISH
-            "ca" -> Language.CATALAN
-            else -> Language.SYSTEM
-        }
-    }
-=======
->>>>>>> 73c46393
 }