--- conflicted
+++ resolved
@@ -67,22 +67,11 @@
     private fun loadSettings() {
         viewModelScope.launch {
             combine(
-<<<<<<< HEAD
-                preferencesDataStore.themeMode,
-                preferencesDataStore.language,
-                preferencesDataStore.areNotificationsEnabled,
-                preferencesDataStore.gasLevelThreshold
-            ) { themeMode, language, notificationsEnabled, gasLevelThreshold ->
-                SettingsUiState(
-                    themeMode = themeMode,
-                    language = language,
-=======
                 preferencesDataStore.areNotificationsEnabled,
                 preferencesDataStore.gasLevelThreshold
             ) { notificationsEnabled, gasLevelThreshold ->
                 SettingsUiState(
                     themeMode = ThemeMode.DARK,
->>>>>>> 69f7c127
                     notificationsEnabled = notificationsEnabled,
                     gasLevelThreshold = gasLevelThreshold
                 )
@@ -92,21 +81,6 @@
         }
     }
 
-<<<<<<< HEAD
-    fun setThemeMode(themeMode: ThemeMode) {
-        viewModelScope.launch {
-            preferencesDataStore.setThemeMode(themeMode)
-        }
-    }
-
-    fun setLanguage(language: Language) {
-        viewModelScope.launch {
-            preferencesDataStore.setLanguage(language)
-        }
-    }
-
-=======
->>>>>>> 69f7c127
     fun toggleNotifications() {
         viewModelScope.launch {
             preferencesDataStore.setNotificationsEnabled(!_uiState.value.notificationsEnabled)
@@ -161,12 +135,7 @@
 }
 
 data class SettingsUiState(
-<<<<<<< HEAD
-    val themeMode: ThemeMode = ThemeMode.SYSTEM,
-    val language: Language = Language.SYSTEM,
-=======
     val themeMode: ThemeMode = ThemeMode.DARK,
->>>>>>> 69f7c127
     val notificationsEnabled: Boolean = true,
     val gasLevelThreshold: Float = 15.0f,
     val isLoading: Boolean = false,
