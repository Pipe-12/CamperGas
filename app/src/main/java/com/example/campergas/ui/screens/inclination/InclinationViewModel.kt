--- conflicted
+++ resolved
@@ -85,13 +85,8 @@
         val pitchRad = Math.toRadians(state.inclinationPitch.toDouble())
         val rollRad = Math.toRadians(state.inclinationRoll.toDouble())
 
-<<<<<<< HEAD
-        // Calculate elevations based on configured distances
-        val halfRearWheelDistance = state.distanceBetweenRearWheels / 2
-=======
         // Calcular elevaciones basándose en las distancias configuradas
         val rearWheelDistance = state.distanceBetweenRearWheels 
->>>>>>> e61105d6
 
         // Para el roll (alabeo lateral)
         val rearLeftElevationRoll = rearWheelDistance * tan(rollRad)
