[versions]
agp = "8.13.0"
ble = "2.11.0"
coreTesting = "2.2.0"
datastorePreferences = "1.1.7"
datastoreCore = "1.1.7"
hiltCompiler = "1.3.0"
hiltVersion = "2.56.2"
kotlin = "2.0.21"
coreKtx = "1.17.0"
junit = "4.13.2"
junitVersion = "1.3.0"
espressoCore = "3.7.0"
kotlinxCoroutinesAndroid = "1.10.2"
kotlinxCoroutinesTest = "1.10.2"
lifecycleRuntimeKtx = "2.9.3"
activityCompose = "1.11.0"
composeBom = "2025.08.01"
material3 = "1.3.2"
mockk = "1.14.5"
mockkAndroid = "1.14.5"
navigationCompose = "2.9.3"
robolectric = "4.16"
roomVersion = "2.7.2"
scanner = "1.6.0"
turbine = "1.2.1"
<<<<<<< HEAD
ui = "1.9.1"
uiToolingPreview = "1.9.0"
=======
ui = "1.9.0"
uiToolingPreview = "1.9.1"
>>>>>>> 97b720b9


[libraries]
androidx-core-ktx = { group = "androidx.core", name = "core-ktx", version.ref = "coreKtx" }
androidx-core-testing = { module = "androidx.arch.core:core-testing", version.ref = "coreTesting" }
androidx-datastore-core = { module = "androidx.datastore:datastore-core", version.ref = "datastoreCore" }
androidx-datastore-preferences = { module = "androidx.datastore:datastore-preferences", version.ref = "datastorePreferences" }
androidx-hilt-compiler = { module = "androidx.hilt:hilt-compiler", version.ref = "hiltCompiler" }
androidx-hilt-navigation-compose = { module = "androidx.hilt:hilt-navigation-compose", version.ref = "hiltCompiler" }
androidx-lifecycle-viewmodel-compose = { module = "androidx.lifecycle:lifecycle-viewmodel-compose", version.ref = "lifecycleRuntimeKtx" }
androidx-navigation-compose = { module = "androidx.navigation:navigation-compose", version.ref = "navigationCompose" }
androidx-room-compiler = { module = "androidx.room:room-compiler", version.ref = "roomVersion" }
androidx-room-ktx = { module = "androidx.room:room-ktx", version.ref = "roomVersion" }
androidx-room-runtime = { module = "androidx.room:room-runtime", version.ref = "roomVersion" }
ble = { module = "no.nordicsemi.android:ble", version.ref = "ble" }
hilt-android = { module = "com.google.dagger:hilt-android", version.ref = "hiltVersion" }
hilt-android-testing = { module = "com.google.dagger:hilt-android-testing", version.ref = "hiltVersion" }
hilt-compiler = { module = "com.google.dagger:hilt-compiler", version.ref = "hiltVersion" }
junit = { group = "junit", name = "junit", version.ref = "junit" }
androidx-junit = { group = "androidx.test.ext", name = "junit", version.ref = "junitVersion" }
androidx-espresso-core = { group = "androidx.test.espresso", name = "espresso-core", version.ref = "espressoCore" }
androidx-lifecycle-runtime-ktx = { group = "androidx.lifecycle", name = "lifecycle-runtime-ktx", version.ref = "lifecycleRuntimeKtx" }
androidx-activity-compose = { group = "androidx.activity", name = "activity-compose", version.ref = "activityCompose" }
androidx-compose-bom = { group = "androidx.compose", name = "compose-bom", version.ref = "composeBom" }
androidx-ui = { group = "androidx.compose.ui", name = "ui" }
androidx-ui-graphics = { group = "androidx.compose.ui", name = "ui-graphics" }
androidx-ui-tooling = { group = "androidx.compose.ui", name = "ui-tooling" }
androidx-ui-tooling-preview = { group = "androidx.compose.ui", name = "ui-tooling-preview" }
androidx-ui-test-manifest = { group = "androidx.compose.ui", name = "ui-test-manifest" }
androidx-ui-test-junit4 = { group = "androidx.compose.ui", name = "ui-test-junit4" }
androidx-material3 = { group = "androidx.compose.material3", name = "material3" }
kotlinx-coroutines-android = { module = "org.jetbrains.kotlinx:kotlinx-coroutines-android", version.ref = "kotlinxCoroutinesAndroid" }
kotlinx-coroutines-test = { module = "org.jetbrains.kotlinx:kotlinx-coroutines-test", version.ref = "kotlinxCoroutinesTest" }
material3 = { module = "androidx.compose.material3:material3", version.ref = "material3" }
mockk = { module = "io.mockk:mockk", version.ref = "mockk" }
mockk-android = { module = "io.mockk:mockk-android", version.ref = "mockkAndroid" }
robolectric = { module = "org.robolectric:robolectric", version.ref = "robolectric" }
scanner = { module = "no.nordicsemi.android.support.v18:scanner", version.ref = "scanner" }
turbine = { module = "app.cash.turbine:turbine", version.ref = "turbine" }
ui = { module = "androidx.compose.ui:ui", version.ref = "ui" }
ui-tooling-preview = { module = "androidx.compose.ui:ui-tooling-preview", version.ref = "uiToolingPreview" }

[plugins]
android-application = { id = "com.android.application", version.ref = "agp" }
kotlin-android = { id = "org.jetbrains.kotlin.android", version.ref = "kotlin" }
kotlin-compose = { id = "org.jetbrains.kotlin.plugin.compose", version.ref = "kotlin" }
<|MERGE_RESOLUTION|>--- conflicted
+++ resolved
@@ -24,13 +24,9 @@
 roomVersion = "2.7.2"
 scanner = "1.6.0"
 turbine = "1.2.1"
-<<<<<<< HEAD
 ui = "1.9.1"
-uiToolingPreview = "1.9.0"
-=======
-ui = "1.9.0"
 uiToolingPreview = "1.9.1"
->>>>>>> 97b720b9
+
 
 
 [libraries]
